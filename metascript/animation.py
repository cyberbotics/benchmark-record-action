#!/usr/bin/env python3
#
# Copyright 1996-2023 Cyberbotics Ltd.
#
# Licensed under the Apache License, Version 2.0 (the "License");
# you may not use this file except in compliance with the License.
# You may obtain a copy of the License at
#
#     http://www.apache.org/licenses/LICENSE-2.0
#
# Unless required by applicable law or agreed to in writing, software
# distributed under the License is distributed on an "AS IS" BASIS,
# WITHOUT WARRANTIES OR CONDITIONS OF ANY KIND, either express or implied.
# See the License for the specific language governing permissions and
# limitations under the License.

import os
import select
import subprocess
import sys

TMP_ANIMATION_DIRECTORY = 'tmp'
PERFORMANCE_KEYWORD = 'performance:'


# return 1 if participant wins, 0 if participant loses and -1 if participant fails (due to an error)
def record_animations(gpu, config, participant_controller_path, participant_name,
                      opponent_controller_path=None, opponent_name='', first_run=True):
    world_config = config['world']
    performance = 0

    # Create temporary directory for animations, textures and meshes
    # This is necessary otherwise we cannot delete these files from outside of the container
    subprocess.check_output(['mkdir', '-p', os.path.join(TMP_ANIMATION_DIRECTORY, 'textures')])
    subprocess.check_output(['mkdir', '-p', os.path.join(TMP_ANIMATION_DIRECTORY, 'meshes')])

    if first_run:
        # Temporary world file changes
        with open(world_config['file'], 'r') as f:
            world_content = f.read()
        world_content = world_content.replace('controller "participant"', 'controller "<extern>"')
        if opponent_controller_path:
            world_content = world_content.replace('controller "opponent"', 'controller "<extern>"')
        world_content += f'''
        DEF ANIMATION_RECORDER_SUPERVISOR Robot {{
        name "animation_recorder_supervisor"
        controller "animator"
        controllerArgs [
            "--duration={world_config['max-duration']}"
            "--output={TMP_ANIMATION_DIRECTORY}"
        ]
        supervisor TRUE
        }}
        '''

        with open(world_config['file'], 'w') as f:
            f.write(world_content)

        # Building the Docker containers
        print('::group::Building \033[32mWebots\033[0m docker')
        recorder_build = subprocess.Popen(
            [
                'docker', 'build',
                '--tag', 'recorder-webots',
                '--file', 'Dockerfile',
                '.'
            ],
            stdout=subprocess.PIPE,
            stderr=subprocess.STDOUT,
            encoding='utf-8'
        )
        return_code = _get_realtime_stdout(recorder_build)
        print('::endgroup::')
        if return_code != 0:
            print('::error ::Missing or misconfigured Dockerfile while building the Webots container')
            sys.exit(1)

        print(f'::group::Building \033[31mparticipant\033[0m docker (\033[31m{participant_name}\033[0m)')
        participant_controller_build = subprocess.Popen(
            [
                'docker', 'build',
                '--tag', 'participant-controller',
                '--file', f'{participant_controller_path}/controllers/Dockerfile',
                '--build-arg', 'WEBOTS_CONTROLLER_URL=participant',
                f'{participant_controller_path}/controllers'
            ],
            stdout=subprocess.PIPE,
            stderr=subprocess.STDOUT,
            encoding='utf-8'
        )
        return_code = _get_realtime_stdout(participant_controller_build)
        print('::endgroup::')
        if return_code != 0:
            print('::error ::Missing or misconfigured Dockerfile while building the participant controller container')
            return -1

    if opponent_controller_path:
        print(f'::group::Building \033[34mopponent\033[0m docker (\033[34m{opponent_name}\033[0m)')
        opponent_controller_build = subprocess.Popen(
            [
                'docker', 'build',
                '--tag', 'opponent-controller',
                '--file', f'{opponent_controller_path}/controllers/Dockerfile',
                '--build-arg', 'WEBOTS_CONTROLLER_URL=opponent',
                f'{opponent_controller_path}/controllers'
            ],
            stdout=subprocess.PIPE,
            stderr=subprocess.STDOUT,
            encoding='utf-8'
        )
        return_code = _get_realtime_stdout(opponent_controller_build)
        print('::endgroup::')
        if return_code != 0:
            print('::warning ::Missing or misconfigured Dockerfile while building the opponent controller container')
            performance = 1

    webots_old_container_id = _get_container_id('recorder-webots')
    if webots_old_container_id != '':  # A zombie webots container may still be there due to a previous crash
        print('::warning ::Killing a Webots zombie process left by the previous job')
        subprocess.run(['docker', 'kill', webots_old_container_id], stdout=subprocess.DEVNULL, stderr=subprocess.DEVNULL)

    # Run Webots container with Popen to read the stdout
    if opponent_controller_path:
        print(f'::group::Running game in \033[32mWebots\033[0m: \033[31m{participant_name}\033[0m '
              + f'versus \033[34m{opponent_name}\033[0m')
    else:
        print(f'::group::Running evaluation in \033[32mWebots\033[0m of \033[31m{participant_name}\033[0m')
    command_line = ['docker', 'run', '--tty', '--rm']
    if gpu:
        command_line += ['--gpus', 'all', '--env', 'DISPLAY',
<<<<<<< HEAD
                         '--volume', '/tmp/.X11-unix:/tmp/.X11-unix:rw']
=======
                         '--volume', '/tmp/.X11-unix:/tmp/.X11-unix:ro']
>>>>>>> 52084f91
    else:
        command_line += ['--init']

    if opponent_controller_path:
        command_line += ['--volume', '/tmp/webots-1234/ipc/opponent:/tmp/webots-1234/ipc/opponent']

    command_line += [
<<<<<<< HEAD
        '--mount', 'type=bind,'
                   + f'source={os.getcwd()}/{TMP_ANIMATION_DIRECTORY},'
                   + f'target=/usr/local/webots-project/{TMP_ANIMATION_DIRECTORY}',
        '--publish', '3005:1234',
=======
        '--volume', '/tmp/webots-1234/ipc/participant:/tmp/webots-1234/ipc/participant',
        '--mount', 'type=bind,' +
                   f'source={os.getcwd()}/{TMP_ANIMATION_DIRECTORY},' +
                   f'target=/usr/local/webots-project/{TMP_ANIMATION_DIRECTORY}',
>>>>>>> 52084f91
        '--env', 'CI=true',
        '--env', f'PARTICIPANT_NAME={participant_name}',
        '--env', f'OPPONENT_NAME={opponent_name}',
        'recorder-webots']

    if not gpu:
        command_line += ['xvfb-run', '-e', '/dev/stdout', '-a']
    command_line += ['webots', '--stdout', '--stderr', '--batch', '--minimize', '--mode=fast',
                     '--no-rendering', f'/usr/local/webots-project/{world_config["file"]}']

    webots_docker = subprocess.Popen(command_line, stdout=subprocess.PIPE, stderr=subprocess.STDOUT, encoding='utf-8')

    participant_docker = None
    opponent_docker = None
    participant_controller_connected = False
    opponent_controller_connected = False
    timeout = False
    participant_line_count = 0
    opponent_line_count = 0
    while webots_docker.poll() is None:
        fds = [webots_docker.stdout]
        if participant_docker:
            fds.append(participant_docker.stdout)
        if opponent_docker:
            fds.append(opponent_docker.stdout)
        fd = select.select(fds, [], [])[0]
        webots_line = webots_docker.stdout.readline().strip() if webots_docker.stdout in fd else None
        participant_available = participant_docker and participant_docker.stdout in fd
        participant_line = participant_docker.stdout.readline().strip() if participant_available else None
        opponent_available = opponent_docker and opponent_docker.stdout in fd
        opponent_line = opponent_docker.stdout.readline().strip() if opponent_available else None
        if participant_line:
            if participant_line_count < 100:
                print(f'\033[31m{participant_line}\033[0m')
            elif participant_line_count == 100:
                print(f'Participant \033[31m{participant_name}\033[0m printed more than 100 lines, ignoring further prints')
            participant_line_count += 1
        if opponent_line:
            if opponent_line_count < 100:
                print(f'\033[34m{opponent_line}\033[0m')
            elif opponent_line_count == 100:
                print(f'Opponent \033[34m{opponent_name}\033[0m printed more than 100 lines, ignoring further prints')
            opponent_line_count += 1
        if webots_line is None:
            continue
        print(f'\033[32m{webots_line}\033[0m')
        if "' extern controller: waiting for connection on ipc://" in webots_line:
            command_line = ['docker', 'run', '--rm']
            if gpu:
                command_line += ['--gpus', 'all']
            command_line += ['--network', 'none', '--volume']
            if participant_docker is None and "INFO: 'participant' " in webots_line:
<<<<<<< HEAD
                participant_docker = subprocess.Popen(['docker', 'run', '--gpus', 'all', '--rm', 'participant-controller'],
                                                      stdout=subprocess.PIPE, stderr=subprocess.STDOUT, encoding='utf-8')
            elif opponent_docker is None and "INFO: 'opponent' " in webots_line:
                opponent_docker = subprocess.Popen(['docker', 'run', '--gpus', 'all', '--rm', 'opponent-controller'],
=======
                command_line += ['/tmp/webots-1234/ipc/participant:/tmp/webots-1234/ipc/participant',
                                 'participant-controller']
                participant_docker = subprocess.Popen(command_line,
                                                      stdout=subprocess.PIPE, stderr=subprocess.STDOUT, encoding='utf-8')
            elif opponent_docker is None and "INFO: 'opponent' " in webots_line:
                command_line += ['/tmp/webots-1234/ipc/opponent:/tmp/webots-1234/ipc/opponent',
                                 'opponent-controller']
                opponent_docker = subprocess.Popen(command_line,
>>>>>>> 52084f91
                                                   stdout=subprocess.PIPE, stderr=subprocess.STDOUT, encoding='utf-8')
        elif "' extern controller: connected" in webots_line:
            if "INFO: 'participant' " in webots_line:
                participant_controller_connected = True
            elif "INFO: 'opponent' " in webots_line:
                opponent_controller_connected = True
        elif PERFORMANCE_KEYWORD in webots_line:
            performance = float(webots_line.strip().replace(PERFORMANCE_KEYWORD, ''))
            break
        elif 'Controller timeout' in webots_line:
            timeout = True
            break
    if webots_docker.returncode:
        print(f'::error ::Webots container exited with code {webots_docker.returncode}')
        performance = -1
    if not participant_docker:
        print('::error ::Competition finished before launching the participant controller: '
              + 'check that the controller in the world file is named "participant"')
        performance = -1
    if not participant_controller_connected:
        print('::error ::Competition finished before the participant controller connected to Webots: '
              + 'your controller crashed. Please debug your controller locally before submitting it')
        performance = -1
    if opponent_docker and not opponent_controller_connected:
        print('::warning ::Competition finished before the opponent controller connected to Webots: '
              + 'the opponent controller failed to connect to Webots, therefore you won')
        performance = 1

    _close_containers()

    # compute performance line
    if timeout:
        if world_config['metric'] == 'time' and world_config['higher-is-better']:
            # time-duration competition completed with maximum time
            performance = float(world_config['max-duration'])
        else:  # competition failed: time limit reached
            print(f'::error ::Your controller took more than {world_config["max-duration"]} seconds'
                  ' to complete the competition')
            sys.exit(1)
    print('::endgroup::')
    if opponent_controller_path:
        print(f'::notice ::{participant_name} {"won" if performance == 1 else "lost"} over {opponent_name}')
    else:
        print(f'::notice ::The performance of {participant_name} is: {performance}')
    return performance


def _get_container_id(container_name):
    container_id = subprocess.check_output(['docker', 'ps', '-f', f'ancestor={container_name}', '-q']).decode('utf-8').strip()
    return container_id


def _get_realtime_stdout(process):
    while process.poll() is None:
        realtime_output = process.stdout.readline()
        if realtime_output:
            print(realtime_output.strip())
    return process.returncode


def _close_containers():  # clearing containers possibly remaining after the last job
    webots_container_id = _get_container_id('recorder-webots')
    if webots_container_id != '':  # Closing Webots with SIGINT to trigger animation export
        subprocess.run(['docker', 'exec', webots_container_id, 'pkill', '-SIGINT', 'webots-bin'])
    participant_controller_container_id = _get_container_id('participant-controller')
    if participant_controller_container_id != '':
        subprocess.run(
            ['docker', 'kill', participant_controller_container_id], stdout=subprocess.DEVNULL, stderr=subprocess.DEVNULL)
    opponent_controller_container_id = _get_container_id('opponent-controller')
    if opponent_controller_container_id != '':
        subprocess.run(
            ['docker', 'kill', opponent_controller_container_id], stdout=subprocess.DEVNULL, stderr=subprocess.DEVNULL)<|MERGE_RESOLUTION|>--- conflicted
+++ resolved
@@ -128,11 +128,7 @@
     command_line = ['docker', 'run', '--tty', '--rm']
     if gpu:
         command_line += ['--gpus', 'all', '--env', 'DISPLAY',
-<<<<<<< HEAD
-                         '--volume', '/tmp/.X11-unix:/tmp/.X11-unix:rw']
-=======
                          '--volume', '/tmp/.X11-unix:/tmp/.X11-unix:ro']
->>>>>>> 52084f91
     else:
         command_line += ['--init']
 
@@ -140,17 +136,10 @@
         command_line += ['--volume', '/tmp/webots-1234/ipc/opponent:/tmp/webots-1234/ipc/opponent']
 
     command_line += [
-<<<<<<< HEAD
+        '--volume', '/tmp/webots-1234/ipc/participant:/tmp/webots-1234/ipc/participant',
         '--mount', 'type=bind,'
                    + f'source={os.getcwd()}/{TMP_ANIMATION_DIRECTORY},'
                    + f'target=/usr/local/webots-project/{TMP_ANIMATION_DIRECTORY}',
-        '--publish', '3005:1234',
-=======
-        '--volume', '/tmp/webots-1234/ipc/participant:/tmp/webots-1234/ipc/participant',
-        '--mount', 'type=bind,' +
-                   f'source={os.getcwd()}/{TMP_ANIMATION_DIRECTORY},' +
-                   f'target=/usr/local/webots-project/{TMP_ANIMATION_DIRECTORY}',
->>>>>>> 52084f91
         '--env', 'CI=true',
         '--env', f'PARTICIPANT_NAME={participant_name}',
         '--env', f'OPPONENT_NAME={opponent_name}',
@@ -203,12 +192,6 @@
                 command_line += ['--gpus', 'all']
             command_line += ['--network', 'none', '--volume']
             if participant_docker is None and "INFO: 'participant' " in webots_line:
-<<<<<<< HEAD
-                participant_docker = subprocess.Popen(['docker', 'run', '--gpus', 'all', '--rm', 'participant-controller'],
-                                                      stdout=subprocess.PIPE, stderr=subprocess.STDOUT, encoding='utf-8')
-            elif opponent_docker is None and "INFO: 'opponent' " in webots_line:
-                opponent_docker = subprocess.Popen(['docker', 'run', '--gpus', 'all', '--rm', 'opponent-controller'],
-=======
                 command_line += ['/tmp/webots-1234/ipc/participant:/tmp/webots-1234/ipc/participant',
                                  'participant-controller']
                 participant_docker = subprocess.Popen(command_line,
@@ -217,7 +200,6 @@
                 command_line += ['/tmp/webots-1234/ipc/opponent:/tmp/webots-1234/ipc/opponent',
                                  'opponent-controller']
                 opponent_docker = subprocess.Popen(command_line,
->>>>>>> 52084f91
                                                    stdout=subprocess.PIPE, stderr=subprocess.STDOUT, encoding='utf-8')
         elif "' extern controller: connected" in webots_line:
             if "INFO: 'participant' " in webots_line:
